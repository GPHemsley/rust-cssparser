--- conflicted
+++ resolved
@@ -3,14 +3,10 @@
  * file, You can obtain one at http://mozilla.org/MPL/2.0/. */
 
 use std::borrow::Cow::Borrowed;
-use std::io::{mod, File, Command, Writer, TempDir, IoResult};
+use std::io::{self, File, Command, Writer, TempDir, IoResult};
 use std::num::Float;
-<<<<<<< HEAD
+use std::mem;
 use serialize::json::{self, Json, ToJson};
-=======
-use std::mem;
-use serialize::json::{mod, Json, ToJson};
->>>>>>> d90159c0
 use test;
 
 use encoding::label::encoding_from_whatwg_label;
@@ -155,11 +151,7 @@
 }
 
 
-<<<<<<< HEAD
-fn run_json_tests<T: ToJson, F: Fn(&str) -> T>(json_data: &str, parse: F) {
-=======
-fn run_json_tests(json_data: &str, parse: |input: &mut Parser| -> Json) {
->>>>>>> d90159c0
+fn run_json_tests<F: Fn(&mut Parser) -> Json>(json_data: &str, parse: F) {
     run_raw_json_tests(json_data, |input, expected| {
         match input {
             Json::String(input) => {
@@ -276,11 +268,7 @@
 }
 
 
-<<<<<<< HEAD
-fn run_color_tests<F: Fn(Option<Color>) -> Json>(json_data: &str, to_json: F) {
-=======
-fn run_color_tests(json_data: &str, to_json: |result: Result<Color, ()>| -> Json) {
->>>>>>> d90159c0
+fn run_color_tests<F: Fn(Result<Color, ()>) -> Json>(json_data: &str, to_json: F) {
     run_json_tests(json_data, |input| {
         to_json(input.parse_entirely(Color::parse))
     });
@@ -377,33 +365,21 @@
 #[test]
 fn serialize_current_color() {
     let c = Color::CurrentColor;
-<<<<<<< HEAD
     assert!(c.to_css_string() == "currentColor");
-=======
-    assert!(c.to_css_string().as_slice() == "currentColor");
->>>>>>> d90159c0
 }
 
 
 #[test]
 fn serialize_rgb_full_alpha() {
     let c = Color::RGBA(RGBA { red: 1.0, green: 0.9, blue: 0.8, alpha: 1.0 });
-<<<<<<< HEAD
     assert!(c.to_css_string() == "rgb(255, 230, 204)");
-=======
-    assert!(c.to_css_string().as_slice() == "rgb(255, 230, 204)");
->>>>>>> d90159c0
 }
 
 
 #[test]
 fn serialize_rgba() {
     let c = Color::RGBA(RGBA { red: 0.1, green: 0.2, blue: 0.3, alpha: 0.5 });
-<<<<<<< HEAD
     assert!(c.to_css_string() == "rgba(26, 51, 77, 0.5)");
-=======
-    assert!(c.to_css_string().as_slice() == "rgba(26, 51, 77, 0.5)");
->>>>>>> d90159c0
 }
 
 #[test]
@@ -540,64 +516,6 @@
         input.parse_nested_block(|input| Ok(component_values_to_json(input))).unwrap()
     }
 
-<<<<<<< HEAD
-        match *self {
-            Ident(ref value) => JArray!(JString!("ident"), value.to_json()),
-            AtKeyword(ref value) => JArray!(JString!("at-keyword"), value.to_json()),
-            Hash(ref value) => JArray!(JString!("hash"), value.to_json(),
-                                      JString!("unrestricted")),
-            IDHash(ref value) => JArray!(JString!("hash"), value.to_json(), JString!("id")),
-            QuotedString(ref value) => JArray!(JString!("string"), value.to_json()),
-            URL(ref value) => JArray!(JString!("url"), value.to_json()),
-            Delim('\\') => JString!("\\"),
-            Delim(value) => Json::String(value.to_string()),
-
-            Number(ref value) => Json::Array(
-                vec!(JString!("number")) + numeric(value).as_slice()),
-            Percentage(ref value) => Json::Array(
-                vec!(JString!("percentage")) + numeric(value).as_slice()),
-            Dimension(ref value, ref unit) => Json::Array(
-                vec!(JString!("dimension")) + numeric(value).as_slice()
-                + [unit.to_json()].as_slice()),
-
-            UnicodeRange(start, end)
-            => JArray!(JString!("unicode-range"), start.to_json(), end.to_json()),
-
-            WhiteSpace => JString!(" "),
-            Colon => JString!(":"),
-            Semicolon => JString!(";"),
-            Comma => JString!(","),
-            IncludeMatch => JString!("~="),
-            DashMatch => JString!("|="),
-            PrefixMatch => JString!("^="),
-            SuffixMatch => JString!("$="),
-            SubstringMatch => JString!("*="),
-            Column => JString!("||"),
-            CDO => JString!("<!--"),
-            CDC => JString!("-->"),
-
-            Function(ref name, ref arguments)
-            => Json::Array(
-                vec!(JString!("function"), name.to_json())
-                + arguments.iter().map(|a| a.to_json()).collect::<Vec<json::Json>>().as_slice()),
-            ParenthesisBlock(ref content)
-            => Json::Array(
-                vec!(JString!("()"))
-                + content.iter().map(|c| c.to_json()).collect::<Vec<json::Json>>().as_slice()),
-            SquareBracketBlock(ref content)
-            => Json::Array(
-                vec!(JString!("[]"))
-                + content.iter().map(|c| c.to_json()).collect::<Vec<json::Json>>().as_slice()),
-            CurlyBracketBlock(ref content)
-            => Json::Array(vec!(JString!("{}")) + list_to_json(content).as_slice()),
-
-            BadURL => JArray!(JString!("error"), JString!("bad-url")),
-            BadString => JArray!(JString!("error"), JString!("bad-string")),
-            CloseParenthesis => JArray!(JString!("error"), JString!(")")),
-            CloseSquareBracket => JArray!(JString!("error"), JString!("]")),
-            CloseCurlyBracket => JArray!(JString!("error"), JString!("}")),
-        }
-=======
     match token {
         Token::Ident(value) => JArray!["ident", value],
         Token::AtKeyword(value) => JArray!["at-keyword", value],
@@ -644,6 +562,5 @@
         Token::CloseParenthesis => JArray!["error", ")"],
         Token::CloseSquareBracket => JArray!["error", "]"],
         Token::CloseCurlyBracket => JArray!["error", "}"],
->>>>>>> d90159c0
     }
 }