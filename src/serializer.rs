--- conflicted
+++ resolved
@@ -231,76 +231,6 @@
             _ => self.inner.write_char(c),
         }
     }
-<<<<<<< HEAD
-    css.push('"');
-}
-
-
-pub trait ToCss {
-    fn to_css(&mut self) -> String {
-        let mut css = String::new();
-        self.to_css_push(&mut css);
-        css
-    }
-
-    fn to_css_push(&mut self, css: &mut String);
-}
-
-
-impl<'a, I: Iterator<&'a ComponentValue>> ToCss for I {
-    fn to_css_push(&mut self, css: &mut String) {
-        let mut previous = match self.next() {
-            None => return,
-            Some(first) => { first.to_css_push(css); first }
-        };
-        macro_rules! matches(
-            ($value:expr, $($pattern:pat)|+) => (
-                match $value { $($pattern)|+ => true, _ => false }
-            );
-        );
-        // This does not borrow-check: for component_value in self {
-        loop { match self.next() { None => break, Some(component_value) => {
-            let (a, b) = (previous, component_value);
-            if (
-                matches!(*a, Ident(..) | AtKeyword(..) | Hash(..) | IDHash(..) |
-                             Dimension(..) | Delim('#') | Delim('-') | Number(..)) &&
-                matches!(*b, Ident(..) | Function(..) | URL(..) | BadURL(..) |
-                             Number(..) | Percentage(..) | Dimension(..) | UnicodeRange(..))
-            ) || (
-                matches!(*a, Ident(..)) &&
-                matches!(*b, ParenthesisBlock(..))
-            ) || (
-                matches!(*a, Ident(..) | AtKeyword(..) | Hash(..) | IDHash(..) | Dimension(..)) &&
-                matches!(*b, Delim('-') | CDC)
-            ) || (
-                matches!(*a, Delim('#') | Delim('-') | Number(..) | Delim('@')) &&
-                matches!(*b, Ident(..) | Function(..) | URL(..) | BadURL(..))
-            ) || (
-                matches!(*a, Delim('@')) &&
-                matches!(*b, Ident(..) | Function(..) | URL(..) | BadURL(..) |
-                             UnicodeRange(..) | Delim('-'))
-            ) || (
-                matches!(*a, UnicodeRange(..) | Delim('.') | Delim('+')) &&
-                matches!(*b, Number(..) | Percentage(..) | Dimension(..))
-            ) || (
-                matches!(*a, UnicodeRange(..)) &&
-                matches!(*b, Ident(..) | Function(..) | Delim('?'))
-            ) || (match (a, b) { (&Delim(a), &Delim(b)) => matches!((a, b),
-                ('#', '-') |
-                ('$', '=') |
-                ('*', '=') |
-                ('^', '=') |
-                ('~', '=') |
-                ('|', '=') |
-                ('|', '|') |
-                ('/', '*')
-            ), _ => false }) {
-                css.push_str("/**/")
-            }
-            // Skip whitespace when '\n' was previously written at the previous iteration.
-            if !matches!((previous, component_value), (&Delim('\\'), &WhiteSpace)) {
-                component_value.to_css_push(css);
-=======
 }
 
 
@@ -327,7 +257,7 @@
         ($value:expr, $($pattern:pat)|+) => (
             match $value { $($pattern)|+ => true, _ => false }
         );
-    )
+    );
     // This does not borrow-check: for component_value in iter {
     loop { match iter.next() { None => break, Some(component_value) => {
         let (a, b) = (previous, component_value);
@@ -422,7 +352,6 @@
                 try!(dest.write_char('{'));
                 try!(block.to_css(dest));
                 try!(dest.write_char('}'));
->>>>>>> a2b0b6b0
             }
             None => try!(dest.write_char(';'))
         }
